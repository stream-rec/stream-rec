/*
 * MIT License
 *
 * Stream-rec  https://github.com/hua0512/stream-rec
 *
 * Copyright (c) 2024 hua0512 (https://github.com/hua0512)
 *
 * Permission is hereby granted, free of charge, to any person obtaining a copy
 * of this software and associated documentation files (the "Software"), to deal
 * in the Software without restriction, including without limitation the rights
 * to use, copy, modify, merge, publish, distribute, sublicense, and/or sell
 * copies of the Software, and to permit persons to whom the Software is
 * furnished to do so, subject to the following conditions:
 *
 * The above copyright notice and this permission notice shall be included in all
 * copies or substantial portions of the Software.
 *
 * THE SOFTWARE IS PROVIDED "AS IS", WITHOUT WARRANTY OF ANY KIND, EXPRESS OR
 * IMPLIED, INCLUDING BUT NOT LIMITED TO THE WARRANTIES OF MERCHANTABILITY,
 * FITNESS FOR A PARTICULAR PURPOSE AND NONINFRINGEMENT. IN NO EVENT SHALL THE
 * AUTHORS OR COPYRIGHT HOLDERS BE LIABLE FOR ANY CLAIM, DAMAGES OR OTHER
 * LIABILITY, WHETHER IN AN ACTION OF CONTRACT, TORT OR OTHERWISE, ARISING FROM,
 * OUT OF OR IN CONNECTION WITH THE SOFTWARE OR THE USE OR OTHER DEALINGS IN THE
 * SOFTWARE.
 */

package github.hua0512.plugins.base

import github.hua0512.app.App
import github.hua0512.data.DanmuDataWrapper
import github.hua0512.data.DanmuDataWrapper.DanmuData
import github.hua0512.data.Streamer
import io.ktor.client.plugins.websocket.*
import io.ktor.client.request.*
import io.ktor.websocket.*
import kotlinx.coroutines.*
import kotlinx.coroutines.channels.BufferOverflow
import kotlinx.coroutines.channels.Channel
import kotlinx.coroutines.channels.Channel.Factory.BUFFERED
import kotlinx.coroutines.flow.*
import org.slf4j.Logger
import org.slf4j.LoggerFactory
import java.io.File
import java.nio.file.Path
import java.util.concurrent.atomic.AtomicBoolean

/**
 * Danmu (Bullet screen comments) downloader base class
 *
 * Uses websocket to connect to danmu server and fetch danmu.
 * @param app app config
 * @author hua0512
 * @date : 2024/2/9 13:31
 */
abstract class Danmu(val app: App) {

  companion object {
    @JvmStatic
    protected val logger: Logger = LoggerFactory.getLogger(Danmu::class.java)
  }

  /**
   * Whether the danmu is initialized
   */
  protected val isInitialized = AtomicBoolean(false)

  /**
   * Danmu websocket url
   */
  abstract var websocketUrl: String

  /**
   * Heart beat delay
   */
  abstract val heartBeatDelay: Long

  /**
   * Heart beat pack
   */
  abstract val heartBeatPack: ByteArray

  /**
   * Danmu file name
   */
  var filePath: String = "${System.currentTimeMillis()}.xml"
    set(value) {
      field = value
      danmuFile = Path.of(filePath).toFile()
    }


  /**
   * Danmu file, danmu will be written to this file in xml format
   */
  lateinit var danmuFile: File

  /**
   * Whether to enable writing danmu to file
   * @see [danmuFile]
   */
  var enableWrite: Boolean = false

  /**
   * Whether the end of file is written
   */
  var isEndOfFileWritten = AtomicBoolean(false)

  /**
   * Represents the start time of the danmu download.
   */
  var startTime: Long = System.currentTimeMillis()

  /**
   * A shared flow to write danmu data to file
   */
<<<<<<< HEAD
  private val writeChannel = Channel<DanmuDataWrapper>(BUFFERED, onBufferOverflow = BufferOverflow.DROP_OLDEST)
=======
  private lateinit var writeChannel: Channel<DanmuDataWrapper?>
>>>>>>> bcf1e109

  /**
   * Request headers
   */
  protected val headersMap = mutableMapOf<String, String>()

  /**
   * Request parameters
   */
  protected val requestParams = mutableMapOf<String, String>()

  /**
   * Initialize danmu
   *
   * @param streamer streamer
   * @param startTime start time
   * @return true if initialized successfully
   */
  suspend fun init(streamer: Streamer, startTime: Long): Boolean {
    this.startTime = startTime
    writeChannel = Channel(BUFFERED, onBufferOverflow = BufferOverflow.DROP_OLDEST)
    return initDanmu(streamer, startTime).also {
      isInitialized.set(it)
    }
  }

  abstract suspend fun initDanmu(streamer: Streamer, startTime: Long): Boolean

  /**
   * Send one hello
   *
   * @return bytearray hello pack
   */
  abstract fun oneHello(): ByteArray

  /**
   * Fetch danmu from server using websocket
   *
   */
  suspend fun fetchDanmu() {
    if (!isInitialized.get()) {
      logger.error("Danmu is not initialized")
      return
    }
    if (websocketUrl.isEmpty()) return

    // fetch danmu
    withContext(Dispatchers.IO) {
      app.client.webSocket(websocketUrl, request = {
        requestParams.forEach { (k, v) ->
          parameter(k, v)
        }
        headersMap.forEach { (k, v) ->
          header(k, v)
        }
      }) {
        // launch a coroutine to write danmu to file
        launchIOTask()
        // make an initial hello
        sendHello(this)
        // launch a coroutine to send heart beat
        launchHeartBeatJob(this)
        while (true) {
          // received socket frame
          when (val frame = incoming.receive()) {
            is Frame.Binary -> {
              val data = frame.readBytes()
              // decode danmu
              try {
                decodeDanmu(this, data).filterIsInstance<DanmuData>().forEach {
                  // danmu server time
                  val serverTime = it.serverTime
                  // danmu process start time
                  val danmuStartTime = startTime
                  // danmu in video time
                  val danmuInVideoTime = (serverTime - danmuStartTime).run {
                    val time = if (this < 0) 0 else this
                    String.format("%.3f", time / 1000.0).toDouble()
                  }
                  // emit danmu to write to file
                  writeChannel.send(it.copy(clientTime = danmuInVideoTime))
                }
              } catch (e: Exception) {
                logger.error("Error decoding danmu: $e")
              }
            }

            is Frame.Close -> {
              logger.info("Danmu connection closed")
              break
            }
            // ignore other frames
            else -> {}
          }
        }
      }
    }
  }

  /**
   * Launches a coroutine to perform an IO task to write danmu to file.
   *
   * @receiver The [CoroutineScope] on which the coroutine will be launched.
   */
  private fun CoroutineScope.launchIOTask(): Job {
    writeChannel.invokeOnClose {
      logger.info("Danmu {} write channel closed", danmuFile.absolutePath, it)
      if (!isEndOfFileWritten.get()) {
        writeEndOfFile()
        isEndOfFileWritten.set(true)
      }
    }
    return launch {
      writeChannel.consumeAsFlow()
        .onStart {
          if (!danmuFile.exists()) {
            danmuFile.createNewFile()
            danmuFile.appendText("<?xml version=\"1.0\" encoding=\"UTF-8\"?>\n<root>\n")
          } else {
            logger.info("Danmu {} already exists", danmuFile.absolutePath)
          }
        }
        .onEach {
          when (it) {
            is DanmuData -> writeToDanmu(it)
            else -> logger.error("Invalid danmu data {}", it)
          }
        }
        .catch { e ->
          logger.error("Error writing danmu to file {}", danmuFile.absolutePath, e)
        }
        .flowOn(Dispatchers.IO)
        .onCompletion {
          logger.info("Danmu {} flow completed, ", danmuFile.absolutePath, it)
        }
        .collect()
    }
  }

  protected suspend fun sendHello(session: DefaultClientWebSocketSession) {
    session.send(oneHello())
  }

  /**
   * Writes the given [DanmuData] object to the danmu file.
   *
   * @param data The [DanmuData] object to be written.
   */
  private fun writeToDanmu(data: DanmuData) {
    if (!enableWrite) return
    val time = data.clientTime
    val color = if (data.color == -1) "16777215" else data.color
    // ignore font size
    val fontSize = data.fontSize
    val xmlContent = """
      <d p="${time},1,25,$color,0,0,0,0">${data.content}</d>
    """.trimIndent()
    danmuFile.appendText("  ${xmlContent}\n")
  }

  /**
   * Launches a coroutine to send heartbeats on the given WebSocket session.
   */
  protected open fun launchHeartBeatJob(session: DefaultClientWebSocketSession) {
    with(session) {
      launch {
        while (true) {
          // send heart beat with delay
          send(heartBeatPack)
          delay(heartBeatDelay)
        }
      }
    }
  }


  /**
   * Decodes the given byte array into a DanmuData object.
   *
   * @param data The byte array to be decoded.
   * @return A list of [DanmuData] objects decoded from the given byte array.
   */
  abstract suspend fun decodeDanmu(session: DefaultClientWebSocketSession, data: ByteArray): List<DanmuDataWrapper?>

  /**
   * Finish writting danmu to file
   */
  fun finish() {
    logger.info("Danmu $filePath finish triggered")
<<<<<<< HEAD
    writeChannel.close()
=======
    writeChannel.cancel()
>>>>>>> bcf1e109
    enableWrite = false
    // reset replay cache
    headersMap.clear()
    requestParams.clear()
  }

  private fun writeEndOfFile() {
    danmuFile.appendText("</root>")
    logger.info("Finish writing danmu to : ${danmuFile.absolutePath}")
  }

}<|MERGE_RESOLUTION|>--- conflicted
+++ resolved
@@ -113,11 +113,7 @@
   /**
    * A shared flow to write danmu data to file
    */
-<<<<<<< HEAD
-  private val writeChannel = Channel<DanmuDataWrapper>(BUFFERED, onBufferOverflow = BufferOverflow.DROP_OLDEST)
-=======
   private lateinit var writeChannel: Channel<DanmuDataWrapper?>
->>>>>>> bcf1e109
 
   /**
    * Request headers
@@ -307,11 +303,7 @@
    */
   fun finish() {
     logger.info("Danmu $filePath finish triggered")
-<<<<<<< HEAD
-    writeChannel.close()
-=======
     writeChannel.cancel()
->>>>>>> bcf1e109
     enableWrite = false
     // reset replay cache
     headersMap.clear()
